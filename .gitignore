venv/
.idea/

__pycache__/
*.py[cod]
<<<<<<< HEAD
=======
node_modules
>>>>>>> f4180769
node_modules<|MERGE_RESOLUTION|>--- conflicted
+++ resolved
@@ -3,8 +3,5 @@
 
 __pycache__/
 *.py[cod]
-<<<<<<< HEAD
-=======
 node_modules
->>>>>>> f4180769
 node_modules